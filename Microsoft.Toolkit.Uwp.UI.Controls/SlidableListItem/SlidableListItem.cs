﻿// ******************************************************************
// Copyright (c) Microsoft. All rights reserved.
// This code is licensed under the MIT License (MIT).
// THE CODE IS PROVIDED “AS IS”, WITHOUT WARRANTY OF ANY KIND, EXPRESS OR IMPLIED,
// INCLUDING BUT NOT LIMITED TO THE WARRANTIES OF MERCHANTABILITY,
// FITNESS FOR A PARTICULAR PURPOSE AND NONINFRINGEMENT.
// IN NO EVENT SHALL THE AUTHORS OR COPYRIGHT HOLDERS BE LIABLE FOR ANY CLAIM,
// DAMAGES OR OTHER LIABILITY, WHETHER IN AN ACTION OF CONTRACT,
// TORT OR OTHERWISE, ARISING FROM, OUT OF OR IN CONNECTION WITH
// THE CODE OR THE USE OR OTHER DEALINGS IN THE CODE.
// ******************************************************************
using System;
using System.Windows.Input;
using Microsoft.Toolkit.Uwp.UI.Animations;
using Windows.Devices.Input;
using Windows.Foundation;
using Windows.UI;
using Windows.UI.Xaml;
using Windows.UI.Xaml.Controls;
using Windows.UI.Xaml.Input;
using Windows.UI.Xaml.Media;
using Windows.UI.Xaml.Media.Animation;

namespace Microsoft.Toolkit.Uwp.UI.Controls
{
    /// <summary>
    /// ContentControl providing functionality for sliding left or right to expose functions
    /// </summary>
    [TemplatePart(Name = PartContentGrid, Type = typeof(Grid))]
    [TemplatePart(Name = PartCommandContainer, Type = typeof(Grid))]
    [TemplatePart(Name = PartLeftCommandPanel, Type = typeof(StackPanel))]
    [TemplatePart(Name = PartRightCommandPanel, Type = typeof(StackPanel))]
    public class SlidableListItem : ContentControl
    {
        /// <summary>
        /// Identifies the <see cref="ExtraSwipeThreshold"/> property
        /// </summary>
        public static readonly DependencyProperty ExtraSwipeThresholdProperty =
            DependencyProperty.Register(nameof(ExtraSwipeThreshold), typeof(int), typeof(SlidableListItem), new PropertyMetadata(default(int)));

        /// <summary>
        /// Identifies the <see cref="IsOffsetLimited"/> property
        /// </summary>
        public static readonly DependencyProperty IsOffsetLimitedProperty =
            DependencyProperty.Register(nameof(IsOffsetLimited), typeof(bool), typeof(SlidableListItem), new PropertyMetadata(true));

        /// <summary>
        /// Identifies the <see cref="IsLeftSwipeEnabled"/> property
        /// </summary>
        public static readonly DependencyProperty IsLeftSwipeEnabledProperty =
            DependencyProperty.Register(nameof(IsLeftSwipeEnabled), typeof(bool), typeof(SlidableListItem), new PropertyMetadata(true));

        /// <summary>
        /// Identifies the <see cref="IsRightSwipeEnabled"/> property
        /// </summary>
        public static readonly DependencyProperty IsRightSwipeEnabledProperty =
            DependencyProperty.Register(nameof(IsRightSwipeEnabled), typeof(bool), typeof(SlidableListItem), new PropertyMetadata(true));

        /// <summary>
        /// Identifies the <see cref="ActivationWidth"/> property
        /// </summary>
        public static readonly DependencyProperty ActivationWidthProperty =
            DependencyProperty.Register(nameof(ActivationWidth), typeof(double), typeof(SlidableListItem), new PropertyMetadata(80));

        /// <summary>
        /// Indeifies the <see cref="LeftIcon"/> property
        /// </summary>
        public static readonly DependencyProperty LeftIconProperty =
            DependencyProperty.Register(nameof(LeftIcon), typeof(Symbol), typeof(SlidableListItem), new PropertyMetadata(Symbol.Favorite));

        /// <summary>
        /// Identifies the <see cref="RightIcon"/> property
        /// </summary>
        public static readonly DependencyProperty RightIconProperty =
            DependencyProperty.Register(nameof(RightIcon), typeof(Symbol), typeof(SlidableListItem), new PropertyMetadata(Symbol.Delete));

        /// <summary>
        /// Identifies the <see cref="LeftLabel"/> property
        /// </summary>
        public static readonly DependencyProperty LeftLabelProperty =
            DependencyProperty.Register(nameof(LeftLabel), typeof(string), typeof(SlidableListItem), new PropertyMetadata(string.Empty));

        /// <summary>
        /// Identifies the <see cref="RightLabel"/> property
        /// </summary>
        public static readonly DependencyProperty RightLabelProperty =
            DependencyProperty.Register(nameof(RightLabel), typeof(string), typeof(SlidableListItem), new PropertyMetadata(string.Empty));

        /// <summary>
        /// Identifies the <see cref="LeftForeground"/> property
        /// </summary>
        public static readonly DependencyProperty LeftForegroundProperty =
            DependencyProperty.Register(nameof(LeftForeground), typeof(Brush), typeof(SlidableListItem), new PropertyMetadata(new SolidColorBrush(Colors.White)));

        /// <summary>
        /// Identifies the <see cref="RightForeground"/> property
        /// </summary>
        public static readonly DependencyProperty RightForegroundProperty =
            DependencyProperty.Register(nameof(RightForeground), typeof(Brush), typeof(SlidableListItem), new PropertyMetadata(new SolidColorBrush(Colors.White)));

        /// <summary>
        /// Identifies the <see cref="LeftBackground"/> property
        /// </summary>
        public static readonly DependencyProperty LeftBackgroundProperty =
            DependencyProperty.Register(nameof(LeftBackground), typeof(Brush), typeof(SlidableListItem), new PropertyMetadata(new SolidColorBrush(Colors.LightGray)));

        /// <summary>
        /// Identifies the <see cref="RightBackground"/> property
        /// </summary>
        public static readonly DependencyProperty RightBackgroundProperty =
            DependencyProperty.Register(nameof(RightBackground), typeof(Brush), typeof(SlidableListItem), new PropertyMetadata(new SolidColorBrush(Colors.DarkGray)));

        /// <summary>
        /// Identifies the <see cref="MouseSlidingEnabled"/> property
        /// </summary>
        public static readonly DependencyProperty MouseSlidingEnabledProperty =
            DependencyProperty.Register(nameof(MouseSlidingEnabled), typeof(bool), typeof(SlidableListItem), new PropertyMetadata(false));

        /// <summary>
        /// Identifies the <see cref="LeftCommand"/> property
        /// </summary>
        public static readonly DependencyProperty LeftCommandProperty =
            DependencyProperty.Register(nameof(LeftCommand), typeof(ICommand), typeof(SlidableListItem), new PropertyMetadata(null));

        /// <summary>
        /// Identifies the <see cref="RightCommand"/> property
        /// </summary>
        public static readonly DependencyProperty RightCommandProperty =
            DependencyProperty.Register(nameof(RightCommand), typeof(ICommand), typeof(SlidableListItem), new PropertyMetadata(null));

        /// <summary>
        /// Identifies the <see cref="LeftCommandParameter"/> property
        /// </summary>
        public static readonly DependencyProperty LeftCommandParameterProperty =
            DependencyProperty.Register(nameof(LeftCommandParameter), typeof(object), typeof(SlidableListItem), new PropertyMetadata(null));

        /// <summary>
        /// Identifies the <see cref="RightCommandParameter"/> property
        /// </summary>
        public static readonly DependencyProperty RightCommandParameterProperty =
            DependencyProperty.Register(nameof(RightCommandParameter), typeof(object), typeof(SlidableListItem), new PropertyMetadata(null));

        /// <summary>
        /// Identifies the <see cref="SwipeStatus"/> property
        /// </summary>
        public static readonly DependencyProperty SwipeStatusProperty =
            DependencyProperty.Register(nameof(SwipeStatus), typeof(object), typeof(SwipeStatus), new PropertyMetadata(SwipeStatus.Idle));

        /// <summary>
        /// Occurs when SwipeStatus has changed
        /// </summary>
        public event TypedEventHandler<SlidableListItem, SwipeStatusChangedEventArgs> SwipeStatusChanged;

        private const string PartContentGrid = "ContentGrid";
        private const string PartCommandContainer = "CommandContainer";
        private const string PartLeftCommandPanel = "LeftCommandPanel";
        private const string PartRightCommandPanel = "RightCommandPanel";
<<<<<<< HEAD
        private const int FinishAnimationDuration = 100;

=======
        private const int SnappedCommandMargin = 20;
>>>>>>> 62dce32c
        private Grid _contentGrid;
        private CompositeTransform _transform;
        private Grid _commandContainer;
        private CompositeTransform _commandContainerTransform;
        private DoubleAnimation _commandContainerClipTranslateAnimation;
        private StackPanel _leftCommandPanel;
        private CompositeTransform _leftCommandTransform;
        private StackPanel _rightCommandPanel;
        private CompositeTransform _rightCommandTransform;
        private DoubleAnimation _contentAnimation;
        private Storyboard _contentStoryboard;
        private AnimationSet _leftCommandAnimationSet;
        private AnimationSet _rightCommandAnimationSet;
        private bool _justFinishedSwiping;

        /// <summary>
        /// Initializes a new instance of the <see cref="SlidableListItem"/> class.
        /// Creates a new instance of <see cref="SlidableListItem"/>
        /// </summary>
        public SlidableListItem()
        {
            DefaultStyleKey = typeof(SlidableListItem);
        }

        /// <summary>
        /// Occurs when the user swipes to the left to activate the right action
        /// </summary>
        public event EventHandler RightCommandRequested;

        /// <summary>
        /// Occurs when the user swipes to the right to activate the left action
        /// </summary>
        public event EventHandler LeftCommandRequested;

        /// <summary>
        /// Invoked whenever application code or internal processes (such as a rebuilding
        /// layout pass) call <see cref="OnApplyTemplate"/>. In simplest terms, this means the method
        /// is called just before a UI element displays in an application. Override this
        /// method to influence the default post-template logic of a class.
        /// </summary>
        protected override void OnApplyTemplate()
        {
            if (_contentGrid != null)
            {
                _contentGrid.PointerPressed -= ContentGrid_PointerPressed;
                _contentGrid.PointerReleased -= ContentGrid_PointerReleased;
                _contentGrid.ManipulationStarted -= ContentGrid_ManipulationStarted;
                _contentGrid.ManipulationDelta -= ContentGrid_ManipulationDelta;
                _contentGrid.ManipulationCompleted -= ContentGrid_ManipulationCompleted;
            }

            _contentGrid = GetTemplateChild(PartContentGrid) as Grid;

            if (_contentGrid != null)
            {
                _contentGrid.PointerPressed += ContentGrid_PointerPressed;
                _contentGrid.PointerReleased += ContentGrid_PointerReleased;

                _transform = _contentGrid.RenderTransform as CompositeTransform;
                _contentGrid.ManipulationStarted += ContentGrid_ManipulationStarted;
                _contentGrid.ManipulationDelta += ContentGrid_ManipulationDelta;
                _contentGrid.ManipulationCompleted += ContentGrid_ManipulationCompleted;
<<<<<<< HEAD
=======

                _contentAnimation = new DoubleAnimation();
                Storyboard.SetTarget(_contentAnimation, _transform);
                Storyboard.SetTargetProperty(_contentAnimation, "TranslateX");
                _contentAnimation.To = 0;
                _contentAnimation.Duration = new Duration(TimeSpan.FromMilliseconds(100));

                _contentStoryboard = new Storyboard();
                _contentStoryboard.Children.Add(_contentAnimation);

                _justFinishedSwiping = false;
>>>>>>> 62dce32c
            }

            base.OnApplyTemplate();
        }

        private void ContentGrid_PointerPressed(object sender, PointerRoutedEventArgs e)
        {
            _justFinishedSwiping = false;
        }

        private void ContentGrid_PointerReleased(object sender, PointerRoutedEventArgs e)
        {
            if (_justFinishedSwiping)
            {
                e.Handled = true;
                _justFinishedSwiping = false;
            }
        }

        private void ContentGrid_ManipulationStarted(object sender, ManipulationStartedRoutedEventArgs e)
        {
            if ((!MouseSlidingEnabled && e.PointerDeviceType == PointerDeviceType.Mouse) || (!IsRightSwipeEnabled && !IsLeftSwipeEnabled))
            {
                return;
            }

            if (_contentStoryboard == null)
            {
                _contentAnimation = new DoubleAnimation();
                Storyboard.SetTarget(_contentAnimation, _transform);
                Storyboard.SetTargetProperty(_contentAnimation, "TranslateX");
                _contentAnimation.To = 0;
                _contentAnimation.Duration = new Duration(TimeSpan.FromMilliseconds(FinishAnimationDuration));

                _contentStoryboard = new Storyboard();
                _contentStoryboard.Children.Add(_contentAnimation);
            }

            if (_commandContainer == null)
            {
                _commandContainer = GetTemplateChild(PartCommandContainer) as Grid;
                if (_commandContainer != null)
                {
                    _commandContainer.Background = LeftBackground as SolidColorBrush;
                    _commandContainer.Clip = new RectangleGeometry();
                    _commandContainerTransform = new CompositeTransform();
                    _commandContainer.Clip.Transform = _commandContainerTransform;

                    _commandContainerClipTranslateAnimation = new DoubleAnimation();
                    Storyboard.SetTarget(_commandContainerClipTranslateAnimation, _commandContainerTransform);
                    Storyboard.SetTargetProperty(_commandContainerClipTranslateAnimation, "TranslateX");
                    _commandContainerClipTranslateAnimation.Duration = new Duration(TimeSpan.FromMilliseconds(FinishAnimationDuration));
                    _contentStoryboard.Children.Add(_commandContainerClipTranslateAnimation);
                }
            }

            if (_leftCommandPanel == null)
            {
                _leftCommandPanel = GetTemplateChild(PartLeftCommandPanel) as StackPanel;
                if (_leftCommandPanel != null)
                {
                    _leftCommandTransform = _leftCommandPanel.RenderTransform as CompositeTransform;
                }
            }

            if (_rightCommandPanel == null)
            {
                _rightCommandPanel = GetTemplateChild(PartRightCommandPanel) as StackPanel;
                if (_rightCommandPanel != null)
                {
                    _rightCommandTransform = _rightCommandPanel.RenderTransform as CompositeTransform;
                }
            }

            _contentStoryboard.Stop();
            _commandContainer.Opacity = 0;
            _commandContainerTransform.TranslateX = 0;
            _transform.TranslateX = 0;
            SwipeStatus = SwipeStatus.Starting;
        }

        /// <summary>
        /// Handler for when slide manipulation is complete
        /// </summary>
        private void ContentGrid_ManipulationCompleted(object sender, ManipulationCompletedRoutedEventArgs e)
        {
            if ((!MouseSlidingEnabled && e.PointerDeviceType == PointerDeviceType.Mouse) || (!IsRightSwipeEnabled && !IsLeftSwipeEnabled))
            {
                return;
            }

            var x = _transform.TranslateX;
            _contentAnimation.From = x;
            _commandContainerClipTranslateAnimation.From = 0;
            _commandContainerClipTranslateAnimation.To = -x;
            _contentStoryboard.Begin();

            if (SwipeStatus == SwipeStatus.SwipingPassedLeftThreshold)
            {
                RightCommandRequested?.Invoke(this, new EventArgs());
                RightCommand?.Execute(RightCommandParameter);
            }
            else if (SwipeStatus == SwipeStatus.SwipingPassedRightThreshold)
            {
                LeftCommandRequested?.Invoke(this, new EventArgs());
                LeftCommand?.Execute(LeftCommandParameter);
            }

            SwipeStatus = SwipeStatus.Idle;
            _justFinishedSwiping = true;
        }

        /// <summary>
        /// Handler for when slide manipulation is underway
        /// </summary>
        private void ContentGrid_ManipulationDelta(object sender, ManipulationDeltaRoutedEventArgs e)
        {
            if (SwipeStatus == SwipeStatus.Idle)
            {
                return;
            }

            var newTranslationX = _transform.TranslateX + e.Delta.Translation.X;
            bool swipingInDisabledArea = false;
            SwipeStatus newSwipeStatus = SwipeStatus.Idle;

            if (newTranslationX > 0)
            {
                // Swiping from left to right
                if (!IsRightSwipeEnabled)
                {
                    // If swipe is not enabled, only allow swipe a very short distance
                    if (newTranslationX > 0)
                    {
                        swipingInDisabledArea = true;
                        newSwipeStatus = SwipeStatus.DisabledSwipingToRight;
                    }

                    if (newTranslationX > 16)
                    {
                        newTranslationX = 16;
                    }
                }
                else if (IsOffsetLimited)
                {
                    // If offset is limited, there will be a limit how much swipe is possible.
                    // This will be the value of the command panel plus some threshold.
                    // This value can't be less than the ActivationWidth.
                    var swipeThreshold = _leftCommandPanel.ActualWidth + ExtraSwipeThreshold;
                    if (swipeThreshold < ActivationWidth)
                    {
                        swipeThreshold = ActivationWidth;
                    }

                    if (Math.Abs(newTranslationX) > swipeThreshold)
                    {
                        newTranslationX = swipeThreshold;
                    }
                }

                // Don't allow swiping more than almost the whole content grid width
                // (doing this will cause the control to change size).
                if (newTranslationX > (_contentGrid.ActualWidth - 4))
                {
                    newTranslationX = _contentGrid.ActualWidth - 4;
                }
            }
            else
            {
                // Swiping from right to left
                if (!IsLeftSwipeEnabled)
                {
                    // If swipe is not enabled, only allow swipe a very short distance
                    if (newTranslationX < 0)
                    {
                        swipingInDisabledArea = true;
                        newSwipeStatus = SwipeStatus.DisabledSwipingToLeft;
                    }

                    if (newTranslationX < -16)
                    {
                        newTranslationX = -16;
                    }
                }
                else if (IsOffsetLimited)
                {
                    // If offset is limited, there will be a limit how much swipe is possible.
                    // This will be the value of the command panel plus some threshold.
                    // This value can't be less than the ActivationWidth.
                    var swipeThreshold = _rightCommandPanel.ActualWidth + ExtraSwipeThreshold;
                    if (swipeThreshold < ActivationWidth)
                    {
                        swipeThreshold = ActivationWidth;
                    }

                    if (Math.Abs(newTranslationX) > swipeThreshold)
                    {
                        newTranslationX = -swipeThreshold;
                    }
                }

                // Don't allow swiping more than almost the whole content grid width
                // (doing this will cause the control to change size).
                if (newTranslationX < -(_contentGrid.ActualWidth - 4))
                {
                    newTranslationX = -(_contentGrid.ActualWidth - 4);
                }
            }

            bool hasPassedThreshold = !swipingInDisabledArea && Math.Abs(newTranslationX) >= ActivationWidth;

            if (swipingInDisabledArea)
            {
                // Don't show any command if swiping in disabled area.
                _commandContainer.Opacity = 0;
                _leftCommandPanel.Opacity = 0;
                _rightCommandPanel.Opacity = 0;
            }
            else if (newTranslationX > 0)
            {
                // If swiping from left to right, show left command panel.
                _rightCommandPanel.Opacity = 0;

                _commandContainer.Background = LeftBackground as SolidColorBrush;
                _commandContainer.Opacity = 1;
                _leftCommandPanel.Opacity = 1;

                _commandContainer.Clip.Rect = new Windows.Foundation.Rect(0, 0, newTranslationX, _commandContainer.ActualHeight);

                if (newTranslationX < ActivationWidth)
                {
                    _leftCommandAnimationSet?.Stop();
                    _leftCommandPanel.RenderTransform = _leftCommandTransform;
                    _leftCommandTransform.TranslateX = newTranslationX / 2;

                    newSwipeStatus = SwipeStatus.SwipingToRightThreshold;
                }
                else
                {
                    if (SwipeStatus == SwipeStatus.SwipingToRightThreshold)
                    {
                        // The control was just put below the threshold.
                        // Run an animation to put the text and icon
                        // in the correct position.
                        _leftCommandAnimationSet = _leftCommandPanel.Offset((float)(SnappedCommandMargin - _leftCommandTransform.TranslateX));
                        _leftCommandAnimationSet.Start();
                    }
                    else if (SwipeStatus != SwipeStatus.SwipingPassedRightThreshold)
                    {
                        // This will cover extrem cases when previous state wasn't
                        // below threshold.
                        _leftCommandAnimationSet?.Stop();
                        _leftCommandPanel.RenderTransform = _leftCommandTransform;
                        _leftCommandTransform.TranslateX = SnappedCommandMargin;
                    }

                    newSwipeStatus = SwipeStatus.SwipingPassedRightThreshold;
                }
            }
            else
            {
                // If swiping from right to left, show right command panel.
                _leftCommandPanel.Opacity = 0;

                _commandContainer.Background = RightBackground as SolidColorBrush;
                _commandContainer.Opacity = 1;
                _rightCommandPanel.Opacity = 1;

                _commandContainer.Clip.Rect = new Windows.Foundation.Rect(_commandContainer.ActualWidth + newTranslationX, 0, -newTranslationX, _commandContainer.ActualHeight);

                if (-newTranslationX < ActivationWidth)
                {
                    _rightCommandAnimationSet?.Stop();
                    _rightCommandPanel.RenderTransform = _rightCommandTransform;
                    _rightCommandTransform.TranslateX = newTranslationX / 2;

                    newSwipeStatus = SwipeStatus.SwipingToLeftThreshold;
                }
                else
                {
                    if (SwipeStatus == SwipeStatus.SwipingToLeftThreshold)
                    {
                        // The control was just put below the threshold.
                        // Run an animation to put the text and icon
                        // in the correct position.
                        _rightCommandAnimationSet = _rightCommandPanel.Offset((float)(-SnappedCommandMargin - _rightCommandTransform.TranslateX));
                        _rightCommandAnimationSet.Start();
                    }
                    else if (SwipeStatus != SwipeStatus.SwipingPassedLeftThreshold)
                    {
                        // This will cover extrem cases when previous state wasn't
                        // below threshold.
                        _rightCommandAnimationSet?.Stop();
                        _rightCommandPanel.RenderTransform = _rightCommandTransform;
                        _rightCommandTransform.TranslateX = -SnappedCommandMargin;
                    }

                    newSwipeStatus = SwipeStatus.SwipingPassedLeftThreshold;
                }
            }

            _transform.TranslateX = newTranslationX;
            SwipeStatus = newSwipeStatus;
        }

        /// <summary>
        /// Gets or sets the amount of extra pixels for swipe threshold when <see cref="IsOffsetLimited"/> is enabled.
        /// </summary>
        public int ExtraSwipeThreshold
        {
            get { return (int)GetValue(ExtraSwipeThresholdProperty); }
            set { SetValue(ExtraSwipeThresholdProperty, value); }
        }

        /// <summary>
        /// Gets or sets a value indicating whether maximum swipe offset is limited or not.
        /// </summary>
        public bool IsOffsetLimited
        {
            get { return (bool)GetValue(IsOffsetLimitedProperty); }
            set { SetValue(IsOffsetLimitedProperty, value); }
        }

        /// <summary>
        /// Gets or sets a value indicating whether swiping left is enabled or not.
        /// </summary>
        public bool IsLeftSwipeEnabled
        {
            get { return (bool)GetValue(IsLeftSwipeEnabledProperty); }
            set { SetValue(IsLeftSwipeEnabledProperty, value); }
        }

        /// <summary>
        /// Gets or sets a value indicating whether swiping right is enabled or not.
        /// </summary>
        public bool IsRightSwipeEnabled
        {
            get { return (bool)GetValue(IsRightSwipeEnabledProperty); }
            set { SetValue(IsRightSwipeEnabledProperty, value); }
        }

        /// <summary>
        /// Gets or sets the amount of pixels the content needs to be swiped for an
        /// action to be requested
        /// </summary>
        public double ActivationWidth
        {
            get { return (double)GetValue(ActivationWidthProperty); }
            set { SetValue(ActivationWidthProperty, value); }
        }

        /// <summary>
        /// Gets or sets the left icon symbol
        /// </summary>
        public Symbol LeftIcon
        {
            get { return (Symbol)GetValue(LeftIconProperty); }
            set { SetValue(LeftIconProperty, value); }
        }

        /// <summary>
        /// Gets or sets the right icon symbol
        /// </summary>
        public Symbol RightIcon
        {
            get { return (Symbol)GetValue(RightIconProperty); }
            set { SetValue(RightIconProperty, value); }
        }

        /// <summary>
        /// Gets or sets the left label
        /// </summary>
        public string LeftLabel
        {
            get { return (string)GetValue(LeftLabelProperty); }
            set { SetValue(LeftLabelProperty, value); }
        }

        /// <summary>
        /// Gets or sets the right label
        /// </summary>
        public string RightLabel
        {
            get { return (string)GetValue(RightLabelProperty); }
            set { SetValue(RightLabelProperty, value); }
        }

        /// <summary>
        /// Gets or sets the left foreground color
        /// </summary>
        public Brush LeftForeground
        {
            get { return (Brush)GetValue(LeftForegroundProperty); }
            set { SetValue(LeftForegroundProperty, value); }
        }

        /// <summary>
        /// Gets or sets the right foreground color
        /// </summary>
        public Brush RightForeground
        {
            get { return (Brush)GetValue(RightForegroundProperty); }
            set { SetValue(RightForegroundProperty, value); }
        }

        /// <summary>
        /// Gets or sets the left background color
        /// </summary>
        public Brush LeftBackground
        {
            get { return (Brush)GetValue(LeftBackgroundProperty); }
            set { SetValue(LeftBackgroundProperty, value); }
        }

        /// <summary>
        /// Gets or sets the right background color
        /// </summary>
        public Brush RightBackground
        {
            get { return (Brush)GetValue(RightBackgroundProperty); }
            set { SetValue(RightBackgroundProperty, value); }
        }

        /// <summary>
        /// Gets or sets a value indicating whether it has the ability to slide the control with the mouse. False by default
        /// </summary>
        public bool MouseSlidingEnabled
        {
            get { return (bool)GetValue(MouseSlidingEnabledProperty); }
            set { SetValue(MouseSlidingEnabledProperty, value); }
        }

        /// <summary>
        /// Gets or sets the ICommand for left command request
        /// </summary>
        public ICommand LeftCommand
        {
            get
            {
                return (ICommand)GetValue(LeftCommandProperty);
            }

            set
            {
                SetValue(LeftCommandProperty, value);
            }
        }

        /// <summary>
        /// Gets or sets the ICommand for right command request
        /// </summary>
        public ICommand RightCommand
        {
            get
            {
                return (ICommand)GetValue(RightCommandProperty);
            }

            set
            {
                SetValue(RightCommandProperty, value);
            }
        }

        /// <summary>
        /// Gets or sets the CommandParameter for left command request
        /// </summary>
        public object LeftCommandParameter
        {
            get
            {
                return GetValue(LeftCommandParameterProperty);
            }

            set
            {
                SetValue(LeftCommandParameterProperty, value);
            }
        }

        /// <summary>
        /// Gets or sets the CommandParameter for right command request
        /// </summary>
        public object RightCommandParameter
        {
            get
            {
                return GetValue(RightCommandParameterProperty);
            }

            set
            {
                SetValue(RightCommandParameterProperty, value);
            }
        }

        /// <summary>
        /// Gets the SwipeStatus for current swipe status
        /// </summary>
        public SwipeStatus SwipeStatus
        {
            get
            {
                return (SwipeStatus)GetValue(SwipeStatusProperty);
            }

            private set
            {
                var oldValue = SwipeStatus;

                if (value != oldValue)
                {
                    SetValue(SwipeStatusProperty, value);

                    var eventArguments = new SwipeStatusChangedEventArgs()
                    {
                        OldValue = oldValue,
                        NewValue = value
                    };

                    SwipeStatusChanged?.Invoke(this, eventArguments);
                }
            }
        }
    }
}<|MERGE_RESOLUTION|>--- conflicted
+++ resolved
@@ -155,12 +155,9 @@
         private const string PartCommandContainer = "CommandContainer";
         private const string PartLeftCommandPanel = "LeftCommandPanel";
         private const string PartRightCommandPanel = "RightCommandPanel";
-<<<<<<< HEAD
         private const int FinishAnimationDuration = 100;
 
-=======
         private const int SnappedCommandMargin = 20;
->>>>>>> 62dce32c
         private Grid _contentGrid;
         private CompositeTransform _transform;
         private Grid _commandContainer;
@@ -223,20 +220,9 @@
                 _contentGrid.ManipulationStarted += ContentGrid_ManipulationStarted;
                 _contentGrid.ManipulationDelta += ContentGrid_ManipulationDelta;
                 _contentGrid.ManipulationCompleted += ContentGrid_ManipulationCompleted;
-<<<<<<< HEAD
-=======
-
-                _contentAnimation = new DoubleAnimation();
-                Storyboard.SetTarget(_contentAnimation, _transform);
-                Storyboard.SetTargetProperty(_contentAnimation, "TranslateX");
-                _contentAnimation.To = 0;
-                _contentAnimation.Duration = new Duration(TimeSpan.FromMilliseconds(100));
-
-                _contentStoryboard = new Storyboard();
-                _contentStoryboard.Children.Add(_contentAnimation);
+
 
                 _justFinishedSwiping = false;
->>>>>>> 62dce32c
             }
 
             base.OnApplyTemplate();
